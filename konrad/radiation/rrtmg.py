"""Define an interface for the RRTMG radiation scheme (through CliMT). """
from copy import deepcopy
import numpy as np
import datetime
from sympl import DataArray
from typhon.physics import vmr2specific_humidity
import climt
import logging

from .radiation import Radiation
from konrad.cloud import ClearSky

__all__ = [
    'RRTMG',
]


class RRTMG(Radiation):
    """RRTMG radiation scheme using the CliMT python wrapper."""

    def __init__(self, *args, solar_constant=510, mcica=False,
                 aerosol_type='all_aerosol_properties',
                 **kwargs):
        """
        Parameters:
            zenith_angle (float): angle of the Sun [degrees].

            diurnal_cycle (bool):

                * :code:`True`  include a diurnal cycle

                * :code:`False`  have a constant Sun

            bias (dict-like): include bias corrections to the fluxes and/or
                heating rates

            solar_constant (int): [W m^-2]

            mcica (bool):

                * :code:`False`
                    use the nomcica version of RRTMG (clear-sky or overcast)

                * :code:`True`
                    use the mcica version of RRTMG (needed for partly cloudy
                    skies)

            aerosol_type (str):
                Choose how to treat aerosols in the shortwave.
                * :code:'no_aerosols'
                    Do not include aerosols
                * :code:'ecmwf'
                    Set :code:'aerosol_optical_depth_at_55_micron'.
                    Other shortwave aerosol parameters are ignored.
                * :code:`all_aerosol_properties`
                    Input all aerosol optical properties
                    (:code:'aerosol_optical_depth_at_55_micron' is ignored)
        """
        super().__init__(*args, **kwargs)
        self._state_lw = None
        self._state_sw = None

        self._rad_lw = None
        self._rad_sw = None

        self._is_mcica = mcica

        # These are set in the first call and depend on properties set in the
        # cloud class or instance.
        self._cloud_optical_properties = None
        self._cloud_ice_properties = None

        self._aerosol_type = 'no_aerosol'  ###CK 

        self.solar_constant = solar_constant

    def init_radiative_state(self, atmosphere, surface):

        climt.set_constants_from_dict({"stellar_irradiance": {
                "value": self.solar_constant, "units": 'W m^-2'}})
        if self._is_mcica:
            overlap = 'maximum_random'
        else:
            overlap = 'random'
        self._rad_lw = climt.RRTMGLongwave(
            cloud_optical_properties=self._cloud_optical_properties,
            cloud_ice_properties=self._cloud_ice_properties,
            cloud_liquid_water_properties='radius_dependent_absorption',
            cloud_overlap_method=overlap,
            mcica=self._is_mcica)
        self._rad_sw = climt.RRTMGShortwave(
            ignore_day_of_year=True,
            cloud_optical_properties=self._cloud_optical_properties,
            cloud_ice_properties=self._cloud_ice_properties,
            cloud_liquid_water_properties='radius_dependent_absorption',
            cloud_overlap_method='maximum_random',
            aerosol_type=self._aerosol_type,
            mcica=self._is_mcica)
        state_lw = {}
        state_sw = {}

        plev = atmosphere['plev']
        phlev = atmosphere['phlev']
        numlevels = len(plev)

        for state0 in state_lw, state_sw:
            state0['mid_levels'] = DataArray(
                    np.arange(0, numlevels),
                    dims=('mid_levels',),
                    attrs={'label': 'mid_levels'})

            state0['interface_levels'] = DataArray(
                    np.arange(0, numlevels+1),
                    dims=('interface_levels',),
                    attrs={'label': 'interface_levels'})

            state0['air_pressure'] = DataArray(
                    plev,
                    dims=('mid_levels',),
                    attrs={'units': 'Pa'})

            state0['air_pressure_on_interface_levels'] = DataArray(
                    phlev,
                    dims=('interface_levels',),
                    attrs={'units': 'Pa'})

            state0['time'] = datetime.datetime(2000, 1, 1)

        ### Aerosols ###
        # TODO: Should all the aerosol values be zero?!
        # Longwave specific
        num_lw_bands = self._rad_lw.num_longwave_bands

        state_lw['longwave_optical_thickness_due_to_aerosol'] = DataArray(
                np.zeros((num_lw_bands, numlevels)),
                dims=('num_longwave_bands', 'mid_levels'),
                attrs={'units': 'dimensionless'})
        state_lw['surface_longwave_emissivity'] = DataArray(
            surface.longwave_emissivity * np.ones((num_lw_bands,)),
            dims=('num_longwave_bands'),
            attrs={'units': 'dimensionless'})

        # Shortwave specific changes
        num_sw_bands = self._rad_sw.num_shortwave_bands

        num_aerosols = self._rad_sw.num_ecmwf_aerosols
        state_sw['aerosol_optical_depth_at_55_micron'] = DataArray(
                np.zeros((num_aerosols, numlevels)),
                dims=('num_ecmwf_aerosols', 'mid_levels'),
                attrs={'units': 'dimensionless'})
        state_sw['solar_cycle_fraction'] = DataArray(
            0, attrs={'units': 'dimensionless'})
        state_sw['flux_adjustment_for_earth_sun_distance'] = DataArray(
            1, attrs={'units': 'dimensionless'})

        for surface_albedo in ['surface_albedo_for_diffuse_near_infrared',
                               'surface_albedo_for_direct_near_infrared',
                               'surface_albedo_for_diffuse_shortwave',
                               'surface_albedo_for_direct_shortwave']:
            state_sw[surface_albedo] = DataArray(
                np.array(float(surface.albedo)),
                attrs={'units': 'dimensionless'})

        for quant in ['shortwave_optical_thickness_due_to_aerosol',
                      'single_scattering_albedo_due_to_aerosol',
                      'aerosol_asymmetry_parameter']:
            state_sw[quant] = DataArray(
                np.zeros((num_sw_bands, numlevels)),
                dims=('num_shortwave_bands', 'mid_levels'),
                attrs={'units': 'dimensionless'})

        return state_lw, state_sw

    def update_cloudy_radiative_state(self, cloud, state0, sw=True):

        # Take cloud quantities from cloud class.
        state0['cloud_ice_particle_size'] = cloud.cloud_ice_particle_size
        state0['mass_content_of_cloud_liquid_water_in_atmosphere_layer'] = cloud.mass_content_of_cloud_liquid_water_in_atmosphere_layer
        state0['mass_content_of_cloud_ice_in_atmosphere_layer'] = cloud.mass_content_of_cloud_ice_in_atmosphere_layer
        state0['cloud_water_droplet_radius'] = cloud.cloud_water_droplet_radius
        state0['cloud_area_fraction_in_atmosphere_layer'] = cloud.cloud_area_fraction_in_atmosphere_layer

        if not sw:
            state0['longwave_optical_thickness_due_to_cloud'] = cloud.longwave_optical_thickness_due_to_cloud
        else:
            state0['cloud_forward_scattering_fraction'] = cloud.cloud_forward_scattering_fraction
            state0['cloud_asymmetry_parameter'] = cloud.cloud_asymmetry_parameter
            state0['shortwave_optical_thickness_due_to_cloud'] = cloud.shortwave_optical_thickness_due_to_cloud
            state0['single_scattering_albedo_due_to_cloud'] = cloud.single_scattering_albedo_due_to_cloud

        return

    def update_aerosol_radiative_properties(self, aerosol, state_sw, state_lw):
        state_sw['shortwave_optical_thickness_due_to_aerosol'] = aerosol.optical_thickness_due_to_aerosol_sw
        state_sw['single_scattering_albedo_due_to_aerosol'] = aerosol.single_scattering_albedo_aerosol_sw
        state_sw['aerosol_asymmetry_parameter'] = aerosol.asymmetry_factor_aerosol_sw
        state_lw['longwave_optical_thickness_due_to_aerosol'] = aerosol.optical_thickness_due_to_aerosol_lw

        return

    def update_radiative_state(self, atmosphere, surface, state0, sw=True):
        """ Update CliMT formatted atmospheric state using parameters from our
        model.

        Parameters:
            atmosphere (konrad.atmosphere.Atmosphere): Atmosphere model.
            surface (konrad.surface): Surface model.
            state0 (dictionary): atmospheric state in the format for climt
            sw (bool): Toggle between shortwave and longwave calculations.

        Returns:
            dictionary: updated state
        """

        state0['air_temperature'] = DataArray(
            atmosphere['T'][0, :],
            dims=('mid_levels',),
            attrs={'units': 'degK'})

        vmr_h2o = atmosphere['H2O'][0, :]
        specific_humidity = vmr2specific_humidity(vmr_h2o)
        state0['specific_humidity'] = DataArray(
            specific_humidity,
            dims=('mid_levels',),
            attrs={'units': 'g/g'})

        # CliMT/konrad name mapping
        gas_name_mapping = [
            ('mole_fraction_of_methane_in_air', 'CH4'),
            ('mole_fraction_of_carbon_dioxide_in_air', 'CO2'),
            ('mole_fraction_of_nitrous_oxide_in_air', 'N2O'),
            ('mole_fraction_of_ozone_in_air', 'O3'),
            ('mole_fraction_of_cfc11_in_air', 'CFC11'),
            ('mole_fraction_of_cfc12_in_air', 'CFC12'),
            ('mole_fraction_of_cfc22_in_air', 'CFC22'),
            ('mole_fraction_of_carbon_tetrachloride_in_air', 'CCl4'),
            ('mole_fraction_of_oxygen_in_air', 'O2'),
        ]

        for climt_key, konrad_key in gas_name_mapping:
            state0[climt_key] = DataArray(
                atmosphere.get(konrad_key, default=0, keepdims=False),
                dims=('mid_levels',),
                attrs={'units': 'mole/mole'})

        # Surface quantities
        state0['surface_temperature'] = DataArray(
            np.array(surface['temperature'][-1]),
            attrs={'units': 'degK'})

        if sw:  # properties required only for shortwave
            state0['zenith_angle'] = DataArray(
                np.array(np.deg2rad(self.current_solar_angle)),
                attrs={'units': 'radians'})

        return state0

    def radiative_fluxes(self, atmosphere, surface, cloud, aerosol,
                         ):
        """Returns shortwave and longwave fluxes and heating rates.

        Parameters:
            atmosphere (konrad.atmosphere.Atmosphere): atmosphere model
            surface (konrad.surface): surface model
            cloud (konrad.cloud): cloud model
<<<<<<< HEAD
            # aerosol (konrad.aerosol): aerosol model
=======
            aerosol (konrad.aerosol): aerosol model
>>>>>>> 7dc50e2d

        Returns:
            tuple: containing two dictionaries, one of air temperature
            values and the other of fluxes and heating rates
        """
        if self._state_lw is None or self._state_sw is None:  # first time only
            self._cloud_optical_properties = cloud._rrtmg_cloud_optical_properties
            self._cloud_ice_properties = cloud._rrtmg_cloud_ice_properties
            self._state_lw, self._state_sw = self.init_radiative_state(
                    atmosphere, surface)
            self.update_cloudy_radiative_state(cloud, self._state_lw, sw=False)
            self.update_cloudy_radiative_state(cloud, self._state_sw, sw=True)
            self._aerosol_type=aerosol._aerosol_type
            self.update_aerosol_radiative_properties(
                aerosol, state_sw=self._state_sw, state_lw=self._state_lw)

        # if there are clouds update the cloud properties for the radiation
        if not isinstance(cloud, ClearSky):
            self.update_cloudy_radiative_state(cloud, self._state_lw, sw=False)
            self.update_cloudy_radiative_state(cloud, self._state_sw, sw=True)

        self.update_radiative_state(atmosphere, surface, self._state_lw,
                                    sw=False)
        self.update_radiative_state(atmosphere, surface, self._state_sw,
                                    sw=True)

        lw_fluxes = self._rad_lw(self._state_lw)
        sw_fluxes = self._rad_sw(self._state_sw)

        return lw_fluxes, sw_fluxes

<<<<<<< HEAD
    def calc_cloudy_nomcica_radiation(self, atmosphere, surface, cloud,aerosol):
=======
    def calc_cloudy_nomcica_radiation(self, atmosphere, surface, cloud, aerosol):
>>>>>>> 7dc50e2d

        cloud_fraction = deepcopy(cloud.cloud_area_fraction_in_atmosphere_layer)

        if self._state_sw is None:  # first time only
            cf_cloudy = cloud_fraction[cloud_fraction != 0]
            if cf_cloudy.size > 0:
                if not np.all(cf_cloudy == cf_cloudy[0]):
                    logging.warning(
                        'The konrad implementation of nomcica with partial '
                        'cloud fraction is only suitable for a single '
                        'rectangular cloud. Consider using mcica instead.')

        cf_max = np.max(cloud_fraction)

        # Calculate overcast and clear sky radiative fluxes.
        # Make all the cloudy layers overcast, so that the nomcica version of
        # RRTMG can be used in the shortwave - all wavelengths see cloud.
        # Use the same approach for the longwave for consistency.
        cloud.cloud_area_fraction_in_atmosphere_layer[cloud_fraction != 0] = 1
        lw_overcast, sw_overcast = self.radiative_fluxes(
            atmosphere, surface, cloud, aerosol
        )
        lw_fluxes, sw_fluxes = lw_overcast[1], sw_overcast[1]

        # Combine overcast and clear sky fluxes and heating rates to get the
        # all sky fluxes and heating rates.
        for fluxes in lw_fluxes, sw_fluxes:
            for key in fluxes.keys():
                if 'clear_sky' not in key:
                    clear_part = fluxes[key + '_assuming_clear_sky'][:]
                    fluxes[key][:] *= cf_max  # weighted by cloud area fraction
                    fluxes[key][:] += (1 - cf_max) * clear_part

        cloud.cloud_area_fraction_in_atmosphere_layer *= cloud_fraction

        return lw_fluxes, sw_fluxes

    def calc_radiation(self, atmosphere, surface, cloud,aerosol):
        """Updates the shortwave, longwave and net heatingrates.
        Converts output from radiative_fluxes to be in the format required for
        our model.

        Parameters:
            atmosphere (konrad.atmosphere.Atmosphere): Atmosphere model.
            surface (konrad.surface): Surface model.
            cloud (konrad.cloud): cloud model
            aerosol (konrad.aerosol): aerosol model
        """
        if not self._is_mcica and not isinstance(cloud, ClearSky):
            lw_fluxes, sw_fluxes = self.calc_cloudy_nomcica_radiation(
                atmosphere, surface, cloud, aerosol)
        else:
            lw_dT_fluxes, sw_dT_fluxes = self.radiative_fluxes(
                atmosphere, surface, cloud, aerosol)
            lw_fluxes = lw_dT_fluxes[1]
            sw_fluxes = sw_dT_fluxes[1]

        self['lw_htngrt'] = np.expand_dims(
                lw_fluxes['air_temperature_tendency_from_longwave'].data, 0)
        self['lw_htngrt_clr'] = np.expand_dims(
                lw_fluxes['air_temperature_tendency_from_longwave_assuming_clear_sky'].data, 0)
        self['lw_flxu'] = np.expand_dims(
                lw_fluxes['upwelling_longwave_flux_in_air'].data, 0)
        self['lw_flxd'] = np.expand_dims(
                lw_fluxes['downwelling_longwave_flux_in_air'].data, 0)
        self['lw_flxu_clr'] = np.expand_dims(
                lw_fluxes['upwelling_longwave_flux_in_air_assuming_clear_sky'].data, 0)
        self['lw_flxd_clr'] = np.expand_dims(
                lw_fluxes['downwelling_longwave_flux_in_air_assuming_clear_sky'].data, 0)
        self['sw_htngrt'] = np.expand_dims(
                sw_fluxes['air_temperature_tendency_from_shortwave'].data, 0)
        self['sw_htngrt_clr'] = np.expand_dims(
                sw_fluxes['air_temperature_tendency_from_shortwave_assuming_clear_sky'].data, 0)
        self['sw_flxu'] = np.expand_dims(
                sw_fluxes['upwelling_shortwave_flux_in_air'].data, 0)
        self['sw_flxd'] = np.expand_dims(
                sw_fluxes['downwelling_shortwave_flux_in_air'].data, 0)
        self['sw_flxu_clr'] = np.expand_dims(
                sw_fluxes['upwelling_shortwave_flux_in_air_assuming_clear_sky'].data, 0)
        self['sw_flxd_clr'] = np.expand_dims(
                sw_fluxes['downwelling_shortwave_flux_in_air_assuming_clear_sky'].data, 0)

        self.coords={
            'time': np.array([0]),
            'phlev': atmosphere['phlev'],
            'plev': atmosphere['plev'],
        }<|MERGE_RESOLUTION|>--- conflicted
+++ resolved
@@ -263,11 +263,7 @@
             atmosphere (konrad.atmosphere.Atmosphere): atmosphere model
             surface (konrad.surface): surface model
             cloud (konrad.cloud): cloud model
-<<<<<<< HEAD
-            # aerosol (konrad.aerosol): aerosol model
-=======
             aerosol (konrad.aerosol): aerosol model
->>>>>>> 7dc50e2d
 
         Returns:
             tuple: containing two dictionaries, one of air temperature
@@ -299,11 +295,7 @@
 
         return lw_fluxes, sw_fluxes
 
-<<<<<<< HEAD
-    def calc_cloudy_nomcica_radiation(self, atmosphere, surface, cloud,aerosol):
-=======
     def calc_cloudy_nomcica_radiation(self, atmosphere, surface, cloud, aerosol):
->>>>>>> 7dc50e2d
 
         cloud_fraction = deepcopy(cloud.cloud_area_fraction_in_atmosphere_layer)
 
