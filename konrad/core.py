# -*- coding: utf-8 -*-
"""Implementation of a radiative-convective equilibrium model (RCE).
"""
import logging
from datetime import datetime
from numbers import Number

import numpy as np

from konrad import utils
from konrad.radiation import RRTMG
from konrad.ozone import (Ozone, OzonePressure)
from konrad.humidity import (Humidity, FixedRH)
from konrad.surface import (Surface, SurfaceHeatCapacity)
from konrad.cloud import (Cloud, ClearSky)
from konrad.convection import (Convection, HardAdjustment)
from konrad.lapserate import (LapseRate, MoistLapseRate)
from konrad.upwelling import (Upwelling, NoUpwelling)


logger = logging.getLogger(__name__)

__all__ = [
    'RCE',
]


class RCE:
    """Interface to control the radiative-convective equilibrium simulation.

    Examples:
        Create an object to setup and run a simulation:
        >>> import konrad
        >>> rce = konrad.RCE(...)
        >>> rce.run()
    """
<<<<<<< HEAD
    def __init__(self, atmosphere, radiation=None, ozone=None, humidity=None,
                 surface=None, cloud=None, outfile=None, experiment='',
                 timestep=1, delta=0.01, writeevery=1, max_iterations=5000):
=======
    def __init__(self, atmosphere, radiation=None, humidity=None, surface=None,
                 cloud=None, convection=None, lapserate=None, upwelling=None,
                 outfile=None, experiment='', timestep=1, delta=0.01,
                 writeevery=1, max_iterations=5000):
>>>>>>> 3a589094
        """Set-up a radiative-convective model.

        Parameters:
            atmosphere (Atmosphere): `konrad.atmosphere.Atmosphere`.
            radiation (konrad.radiation): Radiation model.
                Defaults to RRTMG
            humidity (konrad.humidity): Humidity model.
                Defaults to ``konrad.humidity.FixedRH``.
            surface (konrad.surface): Surface model.
                Defaults to ``konrad.surface.SurfaceHeatCapacity``.
            cloud (konrad.cloud): Cloud model.
                Defaults to ``konrad.cloud.ClearSky``.
            convection (konrad.humidity.Convection): Convection scheme.
                Defaults to ``konrad.convection.HardAdjustment``.
            lapserate (konrad.lapse.LapseRate): Lapse rate handler.
                Defaults to ``konrad.lapserate.MoistLapseRate``.
            upwelling (konrad.upwelling.Upwelling):
                TODO(sally): Please fill in doc.
            outfile (str): netCDF4 file to store output.
            experiment (str): Experiment description (stored in netCDF).
            timestep (float or str): Iteration time step.
                If float, time step shall be given in days.
                If str, a timedelta string may be given
                (see `konrad.utils.get_fraction_of_day`).
            delta (float): Stop criterion. If the heating rate is below this
                threshold for all levels, skip further iterations.
            writeevery(int or float): Set frequency in which to write output.
                int: Every nth timestep is written.
                float: Every nth day is written.
            max_iterations (int): Maximum number of iterations.
        """
        # Sub-models.
        self.atmosphere = atmosphere
        if radiation is None:
            self.radiation = RRTMG()
        else:
            self.radiation = radiation

        ozone = utils.return_if_type(ozone, 'ozone',
                                     Ozone, OzonePressure())
        self.ozone = ozone

        self.humidity = utils.return_if_type(humidity, 'humidity',
                                             Humidity, FixedRH())
        self.surface = utils.return_if_type(surface, 'surface',
                                            Surface, SurfaceHeatCapacity())
        self.cloud = utils.return_if_type(cloud, 'cloud',
                                          Cloud, ClearSky())
        self.convection = utils.return_if_type(convection, 'convection',
                                          Convection, HardAdjustment())

        self.lapserate = utils.return_if_type(lapserate, 'lapserate',
                                              LapseRate, MoistLapseRate())

        self.upwelling = utils.return_if_type(upwelling, 'upwelling',
                                         Upwelling, NoUpwelling())

        # Control parameters.
        self.delta = delta
        self.writeevery = writeevery
        self.max_iterations = max_iterations
        if isinstance(timestep, Number):
            self.timestep = timestep
        elif isinstance(timestep, str):
            self.timestep = utils.get_fraction_of_day(timestep)

        # TODO: Maybe delete? One could use the return value of the radiation
        # model directly.
        self.heatingrates = None

        # Internal variables.
        self.converged = False
        self.niter = 0

        self.outfile = outfile
        self.experiment = experiment

        logging.info('Created Konrad object:\n{}'.format(self))

    def __repr__(self):
        retstr = '{}(\n'.format(self.__class__.__name__)
        # Loop over all public object attributes.
        for a in filter(lambda k: not k.startswith('_'), self.__dict__):
            retstr += '    {}={},\n'.format(a, getattr(self, a))
        retstr += ')'

        return retstr

    def get_hours_passed(self):
        """Return the number of hours passed since model start.

        Returns:
            float: Hours passed since model start.
        """
        return self.niter * 24 * self.timestep

    def is_converged(self):
        """Check if the atmosphere is in radiative-convective equilibrium.

        Returns:
            bool: ``True`` if converged, else ``False``.
        """
        #TODO: Implement proper convergence criterion (e.g. include TOA).
        return np.all(np.abs(self.atmosphere['deltaT']) < self.delta)

    def check_if_write(self):
        """Check if current timestep should be appended to output netCDF.

        Do not write, if no output file is specified.

        Returns:
            bool: True, if timestep should be written.
        """
        if self.outfile is None:
            return False

        if isinstance(self.writeevery, int):
            return self.niter % self.writeevery == 0
        elif isinstance(self.writeevery, float):
            # Add `0.5 * dt` to current timestep to make float comparison more
            # robust. Otherwise `3.3 % 3 < 0.3` is True.
            r = (((self.niter + 0.5) * self.timestep) % self.writeevery)
            return r < self.timestep
        else:
            raise TypeError('Only except input of type `float` or `int`.')

    # TODO: Consider implementing netCDF writing in a cleaner way. Currently
    # variables from different Datasets are hard to distinguish. Maybe
    # dive into the group mechanism in netCDF.
    def create_outfile(self):
        """Create netCDF4 file to store simulation results."""
        data = self.atmosphere.merge(self.heatingrates, overwrite_vars='H2O')
        data.merge(self.surface, inplace=True)

        # Add experiment and date information to newly created netCDF file.
        data.attrs.update(experiment=self.experiment)
        data.attrs.update(date=datetime.now().strftime("%Y-%m-%d %H:%M"))

        # Not all Radiation classes provide an `solar_constant` attribute.
        # For thos who do (e.g. `RRTMG`) store the value in the netCDF file.
        if hasattr(self.radiation, 'solar_constant'):
            data.attrs.update(solar_constant=self.radiation.solar_constant)

        # The `Atmosphere.to_netcdf()` function is overloaded and able to
        # handle attributes in a proper way (saving the object's class name).
        data.to_netcdf(self.outfile, mode='w', unlimited_dims=['time'])

        logger.info(f'Created "{self.outfile}".')

    def append_to_netcdf(self):
        """Append the current atmospheric state to the netCDF4 file specified
        in ``self.outfile``.
        """
        data = self.atmosphere.merge(self.heatingrates, overwrite_vars='H2O')
        data.merge(self.surface, inplace=True)

        utils.append_timestep_netcdf(
            filename=self.outfile,
            data=data,
            timestamp=self.get_hours_passed(),
            )

    def run(self):
        """Run the radiative-convective equilibrium model."""
        logger.info('Start RCE model run.')

        # Initialize surface pressure to be equal to lowest half-level
        # pressure. This is consistent with handling in PSrad.
        self.surface['pressure'] = self.atmosphere['phlev'][0]

        # Main loop to control all model iterations until maximum number is
        # reached or a given stop criterion is fulfilled.
        while self.niter < self.max_iterations:
            if self.niter % 100 == 0:
                # Write every 100th time step in loglevel INFO.
                logger.info(f'Enter iteration {self.niter}.')
            else:
                # All other iterations are only logged in DEBUG level.
                logger.debug(f'Enter iteration {self.niter}.')

            self.radiation.adjust_solar_angle(self.get_hours_passed() / 24)
            self.heatingrates = self.radiation.get_heatingrates(
                atmosphere=self.atmosphere,
                surface=self.surface,
                cloud=self.cloud,
            )

            # Apply heatingrates/fluxes to the the surface.
            self.surface.adjust(
                sw_down=self.heatingrates['sw_flxd'].values[0, 0],
                sw_up=self.heatingrates['sw_flxu'].values[0, 0],
                lw_down=self.heatingrates['lw_flxd'].values[0, 0],
                lw_up=self.heatingrates['lw_flxu'].values[0, 0],
                timestep=self.timestep,
            )

            # Save the old temperature profile. They are compared with
            # adjusted values to check if the model has converged.
            T = self.atmosphere['T'].values.copy()

            # Caculate critical lapse rate.
            critical_lapserate = self.lapserate.get(self.atmosphere)

            # Apply heatingrates to temperature profile.
            self.atmosphere['T'] += (self.heatingrates['net_htngrt'] *
                                     self.timestep)

            # Convective adjustment
            self.convection.stabilize(
                atmosphere=self.atmosphere,
                lapse=critical_lapserate,
                timestep=self.timestep,
                surface=self.surface,
            )

            # Upwelling induced cooling
            self.upwelling.cool(
                atmosphere=self.atmosphere,
                radheat=self.heatingrates['net_htngrt'][0, :],
                timestep=self.timestep,
            )

            # Calculate the geopotential height field.
            self.atmosphere.calculate_height()

            # Update the ozone profile.
            self.ozone.get(
                atmos=self.atmosphere,
                timestep=self.timestep,
                zenith=self.radiation.current_solar_angle,
                radheat=self.heatingrates['net_htngrt'][0, :]
                )

            # Update the humidity profile.
            self.atmosphere['H2O'][0, :] = self.humidity.get(
                    self.atmosphere,
                    surface=self.surface,
                    net_heatingrate=self.heatingrates['net_htngrt'][0, :],
                    )

            # Calculate temperature change for convergence check.
            self.atmosphere['deltaT'] = self.atmosphere['T'] - T

            # Check, if the current iteration is scheduled to be written.
            if self.check_if_write():
                # If we are in the first iteration, a new is created...
                if self.niter == 0:
                    self.create_outfile()
                # ... otherwise we just append.
                else:
                    self.append_to_netcdf()

            # Check if the model run has converged to an equilibrium state.
            if self.is_converged():
                # If the model is converged, skip further iterations. Success!
                logger.info(f'Converged after {self.niter} iterations.')
                break
            # Otherweise increase the iteration count and go on.
            else:
                self.niter += 1
        else:
            logger.info('Stopped after maximum number of iterations.')<|MERGE_RESOLUTION|>--- conflicted
+++ resolved
@@ -34,16 +34,10 @@
         >>> rce = konrad.RCE(...)
         >>> rce.run()
     """
-<<<<<<< HEAD
     def __init__(self, atmosphere, radiation=None, ozone=None, humidity=None,
-                 surface=None, cloud=None, outfile=None, experiment='',
-                 timestep=1, delta=0.01, writeevery=1, max_iterations=5000):
-=======
-    def __init__(self, atmosphere, radiation=None, humidity=None, surface=None,
-                 cloud=None, convection=None, lapserate=None, upwelling=None,
-                 outfile=None, experiment='', timestep=1, delta=0.01,
-                 writeevery=1, max_iterations=5000):
->>>>>>> 3a589094
+                 surface=None, cloud=None, convection=None, lapserate=None,
+                 upwelling=None, outfile=None, experiment='', timestep=1,
+                 delta=0.01, writeevery=1, max_iterations=5000):
         """Set-up a radiative-convective model.
 
         Parameters:
